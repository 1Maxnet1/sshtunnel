#!/usr/bin/env python
# -*- coding: utf-8 -*-
"""
*sshtunnel* - Initiate SSH tunnels via a remote gateway.

``sshtunnel`` works by opening a port forwarding SSH connection in the
background, using threads.

The connection(s) are closed when explicitly calling the
:meth:`SSHTunnelForwarder.stop` method or using it as a context.

"""

import os
import sys
import socket
import getpass
import logging
import argparse
import warnings
import threading
from select import select
from binascii import hexlify

import paramiko

if sys.version_info[0] < 3:  # pragma: no cover
    import Queue as queue
    import SocketServer as socketserver
    string_types = basestring,  # noqa
    input_ = raw_input  # noqa
else:  # pragma: no cover
    import queue
    import socketserver
    string_types = str
    input_ = input


__version__ = '0.3.2'
__author__ = 'pahaz'


#: Timeout (seconds) for transport socket (``socket.settimeout``)
SSH_TIMEOUT = 0.1  # ``None`` may cause a block of transport thread
#: Timeout (seconds) for tunnel connection (open_channel timeout)
TUNNEL_TIMEOUT = 10.0

_DAEMON = False  #: Use daemon threads in connections
_CONNECTION_COUNTER = 1
_LOCK = threading.Lock()
_DEPRECATIONS = {
    'ssh_address': 'ssh_address_or_host',
    'ssh_host': 'ssh_address_or_host',
    'ssh_private_key': 'ssh_pkey',
    'raise_exception_if_any_forwarder_have_a_problem': 'mute_exceptions'
}

# logging
DEFAULT_LOGLEVEL = logging.ERROR  #: default level if no logger passed (ERROR)
TRACE_LEVEL = 1
logging.addLevelName(TRACE_LEVEL, 'TRACE')
DEFAULT_SSH_DIRECTORY = '~/.ssh'

<<<<<<< HEAD
_StreamServer = socketserver.UnixStreamServer if os.name == 'posix' \
=======
StreamServer = socketserver.UnixStreamServer if os.name == 'posix' \
>>>>>>> 6d636f2d
    else socketserver.TCPServer

#: Path of optional ssh configuration file
DEFAULT_SSH_DIRECTORY = '~/.ssh'
SSH_CONFIG_FILE = os.path.join(DEFAULT_SSH_DIRECTORY, 'config')

########################
#                      #
#       Utils          #
#                      #
########################


def check_host(host):
    assert isinstance(host, string_types), 'IP is not a string ({0})'.format(
        type(host).__name__
    )


def check_port(port):
    assert isinstance(port, int), 'PORT is not a number'
    assert port >= 0, 'PORT < 0 ({0})'.format(port)


def check_address(address):
    """
    Check if the format of the address is correct

    Arguments:
        address (tuple):
            (``str``, ``int``) representing an IP address and port,
            respectively

            .. note::
                alternatively a local ``address`` can be a ``str`` when working
                with UNIX domain sockets, if supported by the platform
    Raises:
        ValueError:
            raised when address has an incorrect format

    Example:
        >>> check_address(('127.0.0.1', 22))
    """
    if isinstance(address, tuple):
        check_host(address[0])
        check_port(address[1])
    elif isinstance(address, string_types):
        if os.name != 'posix':
            raise ValueError('Platform does not support UNIX domain sockets')
        if not (os.path.exists(address) or
                os.access(os.path.dirname(address), os.W_OK)):
            raise ValueError('ADDRESS not a valid socket domain socket ({0})'
                             .format(address))
    else:
        raise ValueError('ADDRESS is not a tuple, string, or character buffer '
                         '({0})'.format(type(address).__name__))


def check_addresses(address_list, is_remote=False):
    """
    Check if the format of the addresses is correct

    Arguments:
        address_list (list[tuple]):
            Sequence of (``str``, ``int``) pairs, each representing an IP
            address and port respectively

            .. note::
                when supported by the platform, one or more of the elements in
                the list can be of type ``str``, representing a valid UNIX
                domain socket

        is_remote (boolean):
            Whether or not the address list
    Raises:
        AssertionError:
            raised when ``address_list`` contains an invalid element
        ValueError:
            raised when any address in the list has an incorrect format

    Example:

        >>> check_addresses([('127.0.0.1', 22), ('127.0.0.1', 2222)])
    """
    assert all(isinstance(x, (tuple, string_types)) for x in address_list)
    if (is_remote and any(isinstance(x, string_types) for x in address_list)):
        raise AssertionError('UNIX domain sockets not allowed for remote'
                             'addresses')

    for address in address_list:
        check_address(address)


def create_logger(logger=None,
                  loglevel=None,
                  capture_warnings=True,
                  add_paramiko_handler=True):
    """
    Attach or create a new logger and add a console handler if not present

    Arguments:

        logger (Optional[logging.Logger]):
            :class:`logging.Logger` instance; a new one is created if this
            argument is empty

        loglevel (Optional[str or int]):
            :class:`logging.Logger`'s level, either as a string (i.e.
            ``ERROR``) or in numeric format (10 == ``DEBUG``)

            .. note:: a value of 1 == ``TRACE`` enables Tracing mode

        capture_warnings (boolean):
            Enable/disable capturing the events logged by the warnings module
            into ``logger``'s handlers

            Default: True

            .. note:: ignored in python 2.6

        add_paramiko_handler (boolean):
            Whether or not add a console handler for ``paramiko.transport``'s
            logger if no handler present

            Default: True
    Return:
        :class:`logging.Logger`
    """
    logger = logger or logging.getLogger(
        'sshtunnel.SSHTunnelForwarder'
    )
    if not any(isinstance(x, logging.Handler) for x in logger.handlers):
        logger.setLevel(loglevel or DEFAULT_LOGLEVEL)
        console_handler = logging.StreamHandler()
        _add_handler(logger,
                     handler=console_handler,
                     loglevel=loglevel or DEFAULT_LOGLEVEL)
    if loglevel:  # override if loglevel was set
        logger.setLevel(loglevel)
        for handler in logger.handlers:
            handler.setLevel(loglevel)

    if add_paramiko_handler:
        _check_paramiko_handlers(logger=logger)

    if capture_warnings and sys.version_info >= (2, 7):
        logging.captureWarnings(True)
        pywarnings = logging.getLogger('py.warnings')
        pywarnings.handlers.extend(logger.handlers)
    return logger


def _add_handler(logger, handler=None, loglevel=None):
    """
    Add a handler to an existing logging.Logger object
    """
    handler.setLevel(loglevel or DEFAULT_LOGLEVEL)
    if handler.level <= logging.DEBUG:
        _fmt = '%(asctime)s| %(levelname)-4.3s|%(threadName)10.9s/' \
               '%(lineno)04d@%(module)-10.9s| %(message)s'
        handler.setFormatter(logging.Formatter(_fmt))
    else:
        handler.setFormatter(logging.Formatter(
            '%(asctime)s| %(levelname)-8s| %(message)s'
        ))
    logger.addHandler(handler)


def _check_paramiko_handlers(logger=None):
    """
    Add a console handler for paramiko.transport's logger if not present
    """
    paramiko_logger = logging.getLogger('paramiko.transport')
    if not paramiko_logger.handlers:
        if logger:
            paramiko_logger.handlers = logger.handlers
        else:
            console_handler = logging.StreamHandler()
            console_handler.setFormatter(
                logging.Formatter('%(asctime)s | %(levelname)-8s| PARAMIKO: '
                                  '%(lineno)03d@%(module)-10s| %(message)s')
            )
            paramiko_logger.addHandler(console_handler)


def address_to_str(address):
    if isinstance(address, tuple):
        return '{0[0]}:{0[1]}'.format(address)
    return str(address)


def get_connection_id():
    global _CONNECTION_COUNTER
    with _LOCK:
        uid = _CONNECTION_COUNTER
        _CONNECTION_COUNTER += 1
    return uid


def _remove_none_values(dictionary):
    """ Remove dictionary keys whose value is None """
    return list(map(dictionary.pop,
                    [i for i in dictionary if dictionary[i] is None]))

########################
#                      #
#       Errors         #
#                      #
########################


class BaseSSHTunnelForwarderError(Exception):
    """ Exception raised by :class:`SSHTunnelForwarder` errors """

    def __init__(self, *args, **kwargs):
        self.value = kwargs.pop('value', args[0] if args else '')

    def __str__(self):
        return self.value


class HandlerSSHTunnelForwarderError(BaseSSHTunnelForwarderError):
    """ Exception for Tunnel forwarder errors """
    pass


########################
#                      #
#       Handlers       #
#                      #
########################


class _ForwardHandler(socketserver.BaseRequestHandler):
    """ Base handler for tunnel connections """
    remote_address = None
    ssh_transport = None
    logger = None
    info = None

    def _redirect(self, chan):
        while chan.active:
            rqst, _, _ = select([self.request, chan], [], [], 5)
            if self.request in rqst:
                data = self.request.recv(1024)
                if not data:
                    self.logger.log(
                        TRACE_LEVEL,
                        '>>> OUT {0} recv empty data >>>'.format(self.info)
                    )
                    break
                self.logger.log(
                    TRACE_LEVEL,
                    '>>> OUT {0} send to {1}: {2} >>>'.format(
                        self.info,
                        self.remote_address,
                        hexlify(data)
                    )
                )
                chan.sendall(data)
            if chan in rqst:  # else
                if not chan.recv_ready():
                    self.logger.log(
                        TRACE_LEVEL,
                        '<<< IN {0} recv is not ready <<<'.format(self.info)
                    )
                    break
                data = chan.recv(1024)
                self.logger.log(
                    TRACE_LEVEL,
                    '<<< IN {0} recv: {1} <<<'.format(self.info, hexlify(data))
                )
                self.request.sendall(data)

    def handle(self):
        uid = get_connection_id()
        self.info = '#{0} <-- {1}'.format(uid, self.client_address or
                                          self.server.local_address)
        src_address = self.request.getpeername()
        if not isinstance(src_address, tuple):
            src_address = ('dummy', 12345)
        try:
            chan = self.ssh_transport.open_channel(
                kind='direct-tcpip',
                dest_addr=self.remote_address,
                src_addr=src_address,
                timeout=TUNNEL_TIMEOUT
            )
        except Exception as e:  # pragma: no cover
            msg_tupe = 'ssh ' if isinstance(e, paramiko.SSHException) else ''
            exc_msg = 'open new channel {0}error: {1}'.format(msg_tupe, e)
            log_msg = '{0} {1}'.format(self.info, exc_msg)
            self.logger.log(TRACE_LEVEL, log_msg)
            raise HandlerSSHTunnelForwarderError(exc_msg)

        self.logger.log(TRACE_LEVEL, '{0} connected'.format(self.info))
        try:
            self._redirect(chan)
        except socket.error:
            # Sometimes a RST is sent and a socket error is raised, treat this
            # exception. It was seen that a 3way FIN is processed later on, so
            # no need to make an ordered close of the connection here or raise
            # the exception beyond this point...
            self.logger.log(TRACE_LEVEL, '{0} sending RST'.format(self.info))
        except Exception as e:
            self.logger.log(TRACE_LEVEL,
                            '{0} error: {1}'.format(self.info, repr(e)))
        finally:
            chan.close()
            self.request.close()
            self.logger.log(TRACE_LEVEL,
                            '{0} connection closed.'.format(self.info))


class _ForwardServer(socketserver.TCPServer):  # Not Threading
    """
    Non-threading version of the forward server
    """
    allow_reuse_address = True  # faster rebinding

    def __init__(self, *args, **kwargs):
        self.logger = create_logger(kwargs.pop('logger', None))
        self.tunnel_ok = queue.Queue(1)
        socketserver.TCPServer.__init__(self, *args, **kwargs)

    def handle_error(self, request, client_address):
        (exc_class, exc, tb) = sys.exc_info()
        local_side = request.getsockname()
        remote_side = self.remote_address
        self.logger.error('Could not establish connection from local {0} '
                          'to remote {1} side of the tunnel: {2}'
                          .format(local_side, remote_side, exc))
        try:
            self.tunnel_ok.put(False, block=False, timeout=0.1)
        except queue.Full:
            # wait untill tunnel_ok.get is called
            pass
        except exc:
            self.logger.error('unexpected internal error: {0}'.format(exc))

    @property
    def local_address(self):
        return self.server_address

    @property
    def local_host(self):
        return self.server_address[0]

    @property
    def local_port(self):
        return self.server_address[1]

    @property
    def remote_address(self):
        return self.RequestHandlerClass.remote_address

    @property
    def remote_host(self):
        return self.RequestHandlerClass.remote_address[0]

    @property
    def remote_port(self):
        return self.RequestHandlerClass.remote_address[1]


class _ThreadingForwardServer(socketserver.ThreadingMixIn, _ForwardServer):
    """
    Allow concurrent connections to each tunnel
    """
    # If True, cleanly stop threads created by ThreadingMixIn when quitting
    daemon_threads = _DAEMON


<<<<<<< HEAD
class _StreamForwardServer(_StreamServer):
=======
class _StreamForwardServer(StreamServer):
>>>>>>> 6d636f2d
    """
    Serve over domain sockets (does not work on Windows)
    """

    def __init__(self, *args, **kwargs):
        self.logger = create_logger(kwargs.pop('logger', None))
        self.tunnel_ok = queue.Queue(1)
<<<<<<< HEAD
        super().__init__(self, *args, **kwargs)
=======
        StreamServer.__init__(self, *args, **kwargs)
>>>>>>> 6d636f2d

    @property
    def local_address(self):
        return self.server_address

    @property
    def local_host(self):
        return None

    @property
    def local_port(self):
        return None

    @property
    def remote_address(self):
        return self.RequestHandlerClass.remote_address

    @property
    def remote_host(self):
        return self.RequestHandlerClass.remote_address[0]

    @property
    def remote_port(self):
        return self.RequestHandlerClass.remote_address[1]


class _ThreadingStreamForwardServer(socketserver.ThreadingMixIn,
                                    _StreamForwardServer):
    """
    Allow concurrent connections to each tunnel
    """
    # If True, cleanly stop threads created by ThreadingMixIn when quitting
    daemon_threads = _DAEMON


class SSHTunnelForwarder(object):
    """
    **SSH tunnel class**

        - Initialize a SSH tunnel to a remote host according to the input
          arguments

        - Optionally:
            + Read an SSH configuration file (typically ``~/.ssh/config``)
            + Load keys from a running SSH agent (i.e. Pageant, GNOME Keyring)

    Raises:

        :class:`.BaseSSHTunnelForwarderError`:
            raised by SSHTunnelForwarder class methods

        :class:`.HandlerSSHTunnelForwarderError`:
            raised by tunnel forwarder threads

            .. note::
                    Attributes ``mute_exceptions`` and
                    ``raise_exception_if_any_forwarder_have_a_problem``
                    (deprecated) may be used to silence most exceptions raised
                    from this class

    Keyword Arguments:

        ssh_address_or_host (tuple or str):
            IP or hostname of ``REMOTE GATEWAY``. It may be a two-element
            tuple (``str``, ``int``) representing IP and port respectively,
            or a ``str`` representing the IP address only

            .. versionadded:: 0.0.4

        ssh_config_file (str):
            SSH configuration file that will be read. If explicitly set to
            ``None``, parsing of this configuration is omitted

            Default: :const:`SSH_CONFIG_FILE`

            .. versionadded:: 0.0.4

        ssh_host_key (str):
            Representation of a line in an OpenSSH-style "known hosts"
            file.

            ``REMOTE GATEWAY``'s key fingerprint will be compared to this
            host key in order to prevent against SSH server spoofing.
            Important when using passwords in order not to accidentally
            do a login attempt to a wrong (perhaps an attacker's) machine

        ssh_username (str):
            Username to authenticate as in ``REMOTE SERVER``

            Default: current local user name

        ssh_password (str):
            Text representing the password used to connect to ``REMOTE
            SERVER`` or for unlocking a private key.

            .. note::
                Avoid coding secret password directly in the code, since this
                may be visible and make your service vulnerable to attacks

        ssh_port (int):
            Optional port number of the SSH service on ``REMOTE GATEWAY``,
            when `ssh_address_or_host`` is a ``str`` representing the
            IP part of ``REMOTE GATEWAY``'s address

            Default: 22

        ssh_pkey (str or paramiko.PKey):
            **Private** key file name (``str``) to obtain the public key
            from or a **public** key (:class:`paramiko.pkey.PKey`)

        ssh_private_key_password (str):
            Password for an encrypted ``ssh_pkey``

            .. note::
                Avoid coding secret password directly in the code, since this
                may be visible and make your service vulnerable to attacks

        ssh_proxy (socket-like object or tuple):
            Proxy where all SSH traffic will be passed through.
            It might be for example a :class:`paramiko.proxy.ProxyCommand`
            instance.
            See either the :class:`paramiko.transport.Transport`'s sock
            parameter documentation or ``ProxyCommand`` in ``ssh_config(5)``
            for more information.

            It is also possible to specify the proxy address as a tuple of
            type (``str``, ``int``) representing proxy's IP and port

            .. note::
                Ignored if ``ssh_proxy_enabled`` is False

            .. versionadded:: 0.0.5

        ssh_proxy_enabled (boolean):
            Enable/disable SSH proxy. If True and user's
            ``ssh_config_file`` contains a ``ProxyCommand`` directive
            that matches the specified ``ssh_address_or_host``,
            a :class:`paramiko.proxy.ProxyCommand` object will be created where
            all SSH traffic will be passed through

            Default: ``True``

            .. versionadded:: 0.0.4

        local_bind_address (tuple):
            Local tuple in the format (``str``, ``int``) representing the
            IP and port of the local side of the tunnel. Both elements in
            the tuple are optional so both ``('', 8000)`` and
            ``('10.0.0.1', )`` are valid values

            Default: ``('0.0.0.0', RANDOM_PORT)``

            .. versionchanged:: 0.0.8
                Added the ability to use a UNIX domain socket as local bind
                address

        local_bind_addresses (list[tuple]):
            In case more than one tunnel is established at once, a list
            of tuples (in the same format as ``local_bind_address``)
            can be specified, such as [(ip1, port_1), (ip_2, port2), ...]

            Default: ``[local_bind_address]``

            .. versionadded:: 0.0.4

        remote_bind_address (tuple):
            Remote tuple in the format (``str``, ``int``) representing the
            IP and port of the remote side of the tunnel.

        remote_bind_addresses (list[tuple]):
            In case more than one tunnel is established at once, a list
            of tuples (in the same format as ``remote_bind_address``)
            can be specified, such as [(ip1, port_1), (ip_2, port2), ...]

            Default: ``[remote_bind_address]``

            .. versionadded:: 0.0.4

        allow_agent (boolean):
            Enable/disable load of keys from an SSH agent

            Default: ``True``

            .. versionadded:: 0.0.8

        host_pkey_directories (list):
            Look for pkeys in folders on this list, for example ['~/.ssh'].

            Default: ``None`` (disabled)

            .. versionadded:: 0.1.4

        compression (boolean):
            Turn on/off transport compression. By default compression is
            disabled since it may negatively affect interactive sessions

            Default: ``False``

            .. versionadded:: 0.0.8

        logger (logging.Logger):
            logging instance for sshtunnel and paramiko

            Default: :class:`logging.Logger` instance with a single
            :class:`logging.StreamHandler` handler and
            :const:`DEFAULT_LOGLEVEL` level

            .. versionadded:: 0.0.3

        mute_exceptions (boolean):
            Allow silencing :class:`BaseSSHTunnelForwarderError` or
            :class:`HandlerSSHTunnelForwarderError` exceptions when enabled

            Default: ``False``

            .. versionadded:: 0.0.8

        set_keepalive (float):
            Interval in seconds defining the period in which, if no data
            was sent over the connection, a *'keepalive'* packet will be
            sent (and ignored by the remote host). This can be useful to
            keep connections alive over a NAT. You can set to 0.0 for
            disable keepalive.

            Default: 5.0 (no keepalive packets are sent)

            .. versionadded:: 0.0.7

        threaded (boolean):
            Allow concurrent connections over a single tunnel

            Default: ``True``

            .. versionadded:: 0.0.3

        ssh_address (str):
            Superseded by ``ssh_address_or_host``, tuple of type (str, int)
            representing the IP and port of ``REMOTE SERVER``

            .. deprecated:: 0.0.4

        ssh_host (str):
            Superseded by ``ssh_address_or_host``, tuple of type
            (str, int) representing the IP and port of ``REMOTE SERVER``

            .. deprecated:: 0.0.4

        ssh_private_key (str or paramiko.PKey):
            Superseded by ``ssh_pkey``, which can represent either a
            **private** key file name (``str``) or a **public** key
            (:class:`paramiko.pkey.PKey`)

            .. deprecated:: 0.0.8

        raise_exception_if_any_forwarder_have_a_problem (boolean):
            Allow silencing :class:`BaseSSHTunnelForwarderError` or
            :class:`HandlerSSHTunnelForwarderError` exceptions when set to
            False

            Default: ``True``

            .. versionadded:: 0.0.4

            .. deprecated:: 0.0.8 (use ``mute_exceptions`` instead)

    Attributes:

        tunnel_is_up (dict):
            Describe whether or not the other side of the tunnel was reported
            to be up (and we must close it) or not (skip shutting down that
            tunnel)

            .. note::
                This attribute should not be modified

            .. note::
                When :attr:`.skip_tunnel_checkup` is disabled or the local bind
                is a UNIX socket, the value will always be ``True``

            **Example**::

                {('127.0.0.1', 55550): True,   # this tunnel is up
                 ('127.0.0.1', 55551): False}  # this one isn't

            where 55550 and 55551 are the local bind ports

        skip_tunnel_checkup (boolean):
            Disable tunnel checkup (default for backwards compatibility).

            .. versionadded:: 0.1.0

    """
    skip_tunnel_checkup = True
    daemon_forward_servers = _DAEMON  #: flag tunnel threads in daemon mode
    daemon_transport = _DAEMON  #: flag SSH transport thread in daemon mode

    def local_is_up(self, target):
        """
        Check if a tunnel is up (remote target's host is reachable on TCP
        target's port)

        Arguments:
            target (tuple):
                tuple of type (``str``, ``int``) indicating the listen IP
                address and port
        Return:
            boolean

        .. deprecated:: 0.1.0
            Replaced by :meth:`.check_tunnels()` and :attr:`.tunnel_is_up`
        """
        try:
            check_address(target)
        except ValueError:
            self.logger.warning('Target must be a tuple (IP, port), where IP '
                                'is a string (i.e. "192.168.0.1") and port is '
                                'an integer (i.e. 40000). Alternatively '
                                'target can be a valid UNIX domain socket.')
            return False

        self.check_tunnels()
        return self.tunnel_is_up.get(target, True)

    def check_tunnels(self):
        """
        Check that if all tunnels are established and populates
        :attr:`.tunnel_is_up`
        """
        skip_tunnel_checkup = self.skip_tunnel_checkup
        try:
            # force tunnel check at this point
            self.skip_tunnel_checkup = False
            for _srv in self._server_list:
                self._check_tunnel(_srv)
        finally:
            self.skip_tunnel_checkup = skip_tunnel_checkup  # roll it back

    def _check_tunnel(self, _srv):
        """ Check if tunnel is already established """
        if self.skip_tunnel_checkup:
            self.tunnel_is_up[_srv.local_address] = True
            return
        self.logger.info('Checking tunnel to: {0}'.format(_srv.remote_address))
        if isinstance(_srv.local_address, string_types):  # UNIX stream
            s = socket.socket(socket.AF_UNIX, socket.SOCK_STREAM)
        else:
            s = socket.socket(socket.AF_INET, socket.SOCK_STREAM)
        s.settimeout(TUNNEL_TIMEOUT)
        try:
            # Windows raises WinError 10049 if trying to connect to 0.0.0.0
            connect_to = ('127.0.0.1', _srv.local_port) \
                if _srv.local_host == '0.0.0.0' else _srv.local_address
            s.connect(connect_to)
            self.tunnel_is_up[_srv.local_address] = _srv.tunnel_ok.get(
                timeout=TUNNEL_TIMEOUT * 1.1
            )
            self.logger.debug(
                'Tunnel to {0} is DOWN'.format(_srv.remote_address)
            )
        except socket.error:
            self.logger.debug(
                'Tunnel to {0} is DOWN'.format(_srv.remote_address)
            )
            self.tunnel_is_up[_srv.local_address] = False

        except queue.Empty:
            self.logger.debug(
                'Tunnel to {0} is UP'.format(_srv.remote_address)
            )
            self.tunnel_is_up[_srv.local_address] = True
        finally:
            s.close()

    def _make_ssh_forward_handler_class(self, remote_address_):
        """
        Make SSH Handler class
        """
        class Handler(_ForwardHandler):
            remote_address = remote_address_
            ssh_transport = self._transport
            logger = self.logger
        return Handler

    def _make_ssh_forward_server_class(self, remote_address_):
        return _ThreadingForwardServer if self._threaded else _ForwardServer

    def _make_stream_ssh_forward_server_class(self, remote_address_):
        return _ThreadingStreamForwardServer if self._threaded \
            else _StreamForwardServer

    def _make_ssh_forward_server(self, remote_address, local_bind_address):
        """
        Make SSH forward proxy Server class
        """
        _Handler = self._make_ssh_forward_handler_class(remote_address)
        try:
            forward_maker_class = self._make_stream_ssh_forward_server_class \
                if isinstance(local_bind_address, string_types) \
                else self._make_ssh_forward_server_class
            _Server = forward_maker_class(remote_address)
            ssh_forward_server = _Server(
                local_bind_address,
                _Handler,
                logger=self.logger,
            )

            if ssh_forward_server:
                ssh_forward_server.daemon_threads = self.daemon_forward_servers
                self._server_list.append(ssh_forward_server)
                self.tunnel_is_up[ssh_forward_server.server_address] = False
            else:
                self._raise(
                    BaseSSHTunnelForwarderError,
                    'Problem setting up ssh {0} <> {1} forwarder. You can '
                    'suppress this exception by using the `mute_exceptions`'
                    'argument'.format(address_to_str(local_bind_address),
                                      address_to_str(remote_address))
                )
        except IOError:
            self._raise(
                BaseSSHTunnelForwarderError,
                "Couldn't open tunnel {0} <> {1} might be in use or "
                "destination not reachable".format(
                    address_to_str(local_bind_address),
                    address_to_str(remote_address)
                )
            )

    def __init__(
            self,
            ssh_address_or_host=None,
            ssh_config_file=SSH_CONFIG_FILE,
            ssh_host_key=None,
            ssh_password=None,
            ssh_pkey=None,
            ssh_private_key_password=None,
            ssh_proxy=None,
            ssh_proxy_enabled=True,
            ssh_username=None,
            local_bind_address=None,
            local_bind_addresses=None,
            logger=None,
            mute_exceptions=False,
            remote_bind_address=None,
            remote_bind_addresses=None,
            set_keepalive=5.0,
            threaded=True,  # old version False
            compression=None,
            allow_agent=True,  # look for keys from an SSH agent
            host_pkey_directories=None,  # look for keys in ~/.ssh
            *args,
            **kwargs  # for backwards compatibility
    ):
        self.logger = logger or create_logger()

        # Ensure paramiko.transport has a console handler
        _check_paramiko_handlers(logger=logger)

        self.ssh_host_key = ssh_host_key
        self.set_keepalive = set_keepalive
        self._server_list = []  # reset server list
        self.tunnel_is_up = {}  # handle tunnel status
        self._threaded = threaded
        self.is_alive = False
        # Check if deprecated arguments ssh_address or ssh_host were used
        for deprecated_argument in ['ssh_address', 'ssh_host']:
            ssh_address_or_host = self._process_deprecated(ssh_address_or_host,
                                                           deprecated_argument,
                                                           kwargs)
        # other deprecated arguments
        ssh_pkey = self._process_deprecated(ssh_pkey,
                                            'ssh_private_key',
                                            kwargs)

        self._raise_fwd_exc = self._process_deprecated(
            None,
            'raise_exception_if_any_forwarder_have_a_problem',
            kwargs) or not mute_exceptions

        if isinstance(ssh_address_or_host, tuple):
            check_address(ssh_address_or_host)
            (ssh_host, ssh_port) = ssh_address_or_host
        else:
            ssh_host = ssh_address_or_host
            ssh_port = kwargs.pop('ssh_port', None)

        if kwargs:
            raise ValueError('Unknown arguments: {0}'.format(kwargs))

        # remote binds
        self._remote_binds = self._get_binds(remote_bind_address,
                                             remote_bind_addresses,
                                             is_remote=True)
        # local binds
        self._local_binds = self._get_binds(local_bind_address,
                                            local_bind_addresses)
        self._local_binds = self._consolidate_binds(self._local_binds,
                                                    self._remote_binds)

        (self.ssh_host,
         self.ssh_username,
         ssh_pkey,  # still needs to go through _consolidate_auth
         self.ssh_port,
         self.ssh_proxy,
         self.compression) = self._read_ssh_config(
             ssh_host,
             ssh_config_file,
             ssh_username,
             ssh_pkey,
             ssh_port,
             ssh_proxy if ssh_proxy_enabled else None,
             compression,
             self.logger
        )

        (self.ssh_password, self.ssh_pkeys) = self._consolidate_auth(
            ssh_password=ssh_password,
            ssh_pkey=ssh_pkey,
            ssh_pkey_password=ssh_private_key_password,
            allow_agent=allow_agent,
            host_pkey_directories=host_pkey_directories,
            logger=self.logger
        )

        check_host(self.ssh_host)
        check_port(self.ssh_port)

        self.logger.info("Connecting to gateway: {0}:{1} as user '{2}'"
                         .format(self.ssh_host,
                                 self.ssh_port,
                                 self.ssh_username))

        self.logger.debug('Concurrent connections allowed: {0}'
                          .format(self._threaded))

    @staticmethod
    def _read_ssh_config(ssh_host,
                         ssh_config_file,
                         ssh_username=None,
                         ssh_pkey=None,
                         ssh_port=None,
                         ssh_proxy=None,
                         compression=None,
                         logger=None):
        """
        Read ssh_config_file and tries to look for user (ssh_username),
        identityfile (ssh_pkey), port (ssh_port) and proxycommand
        (ssh_proxy) entries for ssh_host
        """
        ssh_config = paramiko.SSHConfig()
        if not ssh_config_file:  # handle case where it's an empty string
            ssh_config_file = None

        # Try to read SSH_CONFIG_FILE
        try:
            # open the ssh config file
            with open(os.path.expanduser(ssh_config_file), 'r') as f:
                ssh_config.parse(f)
            # looks for information for the destination system
            hostname_info = ssh_config.lookup(ssh_host)
            # gather settings for user, port and identity file
            # last resort: use the 'login name' of the user
            ssh_username = (
                ssh_username or
                hostname_info.get('user')
            )
            ssh_pkey = (
                ssh_pkey or
                hostname_info.get('identityfile', [None])[0]
            )
            ssh_host = hostname_info.get('hostname')
            ssh_port = ssh_port or hostname_info.get('port')

            proxycommand = hostname_info.get('proxycommand')
            ssh_proxy = ssh_proxy or (paramiko.ProxyCommand(proxycommand) if
                                      proxycommand else None)
            if compression is None:
                compression = hostname_info.get('compression', '')
                compression = True if compression.upper() == 'YES' else False
        except IOError:
            if logger:
                logger.warning(
                    'Could not read SSH configuration file: {0}'
                    .format(ssh_config_file)
                )
        except (AttributeError, TypeError):  # ssh_config_file is None
            if logger:
                logger.info('Skipping loading of ssh configuration file')
        finally:
            return (ssh_host,
                    ssh_username or getpass.getuser(),
                    ssh_pkey,
                    int(ssh_port) if ssh_port else 22,  # fallback value
                    ssh_proxy,
                    compression)

    @staticmethod
    def get_agent_keys(logger=None):
        """ Load public keys from any available SSH agent

        Arguments:
            logger (Optional[logging.Logger])

        Return:
            list
        """
        paramiko_agent = paramiko.Agent()
        agent_keys = paramiko_agent.get_keys()
        if logger:
            logger.info('{0} keys loaded from agent'.format(len(agent_keys)))
        return list(agent_keys)

    @staticmethod
    def get_keys(logger=None, host_pkey_directories=None, allow_agent=False):
        """
        Load public keys from any available SSH agent or local
        .ssh directory.

        Arguments:
            logger (Optional[logging.Logger])

            host_pkey_directories (Optional[list[str]]):
                List of local directories where host SSH pkeys in the format
                "id_*" are searched. For example, ['~/.ssh']

                .. versionadded:: 0.1.0

            allow_agent (Optional[boolean]):
                Whether or not load keys from agent

                Default: False

        Return:
            list
        """
        keys = SSHTunnelForwarder.get_agent_keys(logger=logger) \
            if allow_agent else []

        if host_pkey_directories is None:
            host_pkey_directories = [DEFAULT_SSH_DIRECTORY]

        paramiko_key_types = {'rsa': paramiko.RSAKey,
                              'dsa': paramiko.DSSKey,
                              'ecdsa': paramiko.ECDSAKey,
                              'ed25519': paramiko.Ed25519Key}
        for directory in host_pkey_directories:
            for keytype in paramiko_key_types.keys():
                ssh_pkey_expanded = os.path.expanduser(
                    os.path.join(directory, 'id_{}'.format(keytype))
                )
                try:
                    if os.path.isfile(ssh_pkey_expanded):
                        ssh_pkey = SSHTunnelForwarder.read_private_key_file(
                            pkey_file=ssh_pkey_expanded,
                            logger=logger,
                            key_type=paramiko_key_types[keytype]
                        )
                        if ssh_pkey:
                            keys.append(ssh_pkey)
                except OSError as exc:
                    if logger:
                        logger.warning('Private key file {0} check error: {1}'
                                       .format(ssh_pkey_expanded, exc))
        if logger:
            logger.info('{0} key(s) loaded'.format(len(keys)))
        return keys

    @staticmethod
    def _consolidate_binds(local_binds, remote_binds):
        """
        Fill local_binds with defaults when no value/s were specified,
        leaving paramiko to decide in which local port the tunnel will be open
        """
        count = len(remote_binds) - len(local_binds)
        if count < 0:
            raise ValueError('Too many local bind addresses '
                             '(local_bind_addresses > remote_bind_addresses)')
        local_binds.extend([('0.0.0.0', 0) for x in range(count)])
        return local_binds

    @staticmethod
    def _consolidate_auth(ssh_password=None,
                          ssh_pkey=None,
                          ssh_pkey_password=None,
                          allow_agent=True,
                          host_pkey_directories=None,
                          logger=None):
        """
        Get sure authentication information is in place.
        ``ssh_pkey`` may be of classes:
            - ``str`` - in this case it represents a private key file; public
            key will be obtained from it
            - ``paramiko.Pkey`` - it will be transparently added to loaded keys

        """
        ssh_loaded_pkeys = SSHTunnelForwarder.get_keys(
            logger=logger,
            host_pkey_directories=host_pkey_directories,
            allow_agent=allow_agent
        )

        if isinstance(ssh_pkey, string_types):
            ssh_pkey_expanded = os.path.expanduser(ssh_pkey)
            if os.path.exists(ssh_pkey_expanded):
                ssh_pkey = SSHTunnelForwarder.read_private_key_file(
                    pkey_file=ssh_pkey_expanded,
                    pkey_password=ssh_pkey_password or ssh_password,
                    logger=logger
                )
            elif logger:
                logger.warning('Private key file not found: {0}'
                               .format(ssh_pkey))
        if isinstance(ssh_pkey, paramiko.pkey.PKey):
            ssh_loaded_pkeys.insert(0, ssh_pkey)

        if not ssh_password and not ssh_loaded_pkeys:
            raise ValueError('No password or public key available!')
        return (ssh_password, ssh_loaded_pkeys)

    def _raise(self, exception=BaseSSHTunnelForwarderError, reason=None):
        if self._raise_fwd_exc:
            raise exception(reason)
        else:
            self.logger.error(repr(exception(reason)))

    def _get_transport(self):
        """ Return the SSH transport to the remote gateway """
        if self.ssh_proxy:
            if isinstance(self.ssh_proxy, paramiko.proxy.ProxyCommand):
                proxy_repr = repr(self.ssh_proxy.cmd[1])
            else:
                proxy_repr = repr(self.ssh_proxy)
            self.logger.debug('Connecting via proxy: {0}'.format(proxy_repr))
            _socket = self.ssh_proxy
        else:
            _socket = (self.ssh_host, self.ssh_port)
        if isinstance(_socket, socket.socket):
            _socket.settimeout(SSH_TIMEOUT)
            _socket.connect((self.ssh_host, self.ssh_port))
        transport = paramiko.Transport(_socket)
        sock = transport.sock
        if isinstance(sock, socket.socket):
            sock.settimeout(SSH_TIMEOUT)
        transport.set_keepalive(self.set_keepalive)
        transport.use_compression(compress=self.compression)
        transport.daemon = self.daemon_transport
        if isinstance(sock, socket.socket):
            sock_timeout = sock.gettimeout()
            sock_info = repr((sock.family, sock.type, sock.proto))
            self.logger.debug('Transport socket info: {0}, timeout={1}'
                              .format(sock_info, sock_timeout))
        return transport

    def _create_tunnels(self):
        """
        Create SSH tunnels on top of a transport to the remote gateway
        """
        if not self.is_active:
            try:
                self._connect_to_gateway()
            except socket.gaierror:  # raised by paramiko.Transport
                msg = 'Could not resolve IP address for {0}, aborting!' \
                    .format(self.ssh_host)
                self.logger.error(msg)
                return
            except (paramiko.SSHException, socket.error) as e:
                template = 'Could not connect to gateway {0}:{1} : {2}'
                msg = template.format(self.ssh_host, self.ssh_port, e.args[0])
                self.logger.error(msg)
                return
        for (rem, loc) in zip(self._remote_binds, self._local_binds):
            try:
                self._make_ssh_forward_server(rem, loc)
            except BaseSSHTunnelForwarderError as e:
                msg = 'Problem setting SSH Forwarder up: {0}'.format(e.value)
                self.logger.error(msg)

    @staticmethod
    def _get_binds(bind_address, bind_addresses, is_remote=False):
        addr_kind = 'remote' if is_remote else 'local'

        if not bind_address and not bind_addresses:
            if is_remote:
                raise ValueError("No {0} bind addresses specified. Use "
                                 "'{0}_bind_address' or '{0}_bind_addresses'"
                                 " argument".format(addr_kind))
            else:
                return []
        elif bind_address and bind_addresses:
            raise ValueError("You can't use both '{0}_bind_address' and "
                             "'{0}_bind_addresses' arguments. Use one of "
                             "them.".format(addr_kind))
        if bind_address:
            bind_addresses = [bind_address]
        if not is_remote:
            # Add random port if missing in local bind
            for (i, local_bind) in enumerate(bind_addresses):
                if isinstance(local_bind, tuple) and len(local_bind) == 1:
                    bind_addresses[i] = (local_bind[0], 0)
        check_addresses(bind_addresses, is_remote)
        return bind_addresses

    @staticmethod
    def _process_deprecated(attrib, deprecated_attrib, kwargs):
        """
        Processes optional deprecate arguments
        """
        if deprecated_attrib not in _DEPRECATIONS:
            raise ValueError('{0} not included in deprecations list'
                             .format(deprecated_attrib))
        if deprecated_attrib in kwargs:
            warnings.warn("'{0}' is DEPRECATED use '{1}' instead"
                          .format(deprecated_attrib,
                                  _DEPRECATIONS[deprecated_attrib]),
                          DeprecationWarning)
            if attrib:
                raise ValueError("You can't use both '{0}' and '{1}'. "
                                 "Please only use one of them"
                                 .format(deprecated_attrib,
                                         _DEPRECATIONS[deprecated_attrib]))
            else:
                return kwargs.pop(deprecated_attrib)
        return attrib

    @staticmethod
    def read_private_key_file(pkey_file,
                              pkey_password=None,
                              key_type=None,
                              logger=None):
        """
        Get SSH Public key from a private key file, given an optional password

        Arguments:
            pkey_file (str):
                File containing a private key (RSA, DSS or ECDSA)
        Keyword Arguments:
            pkey_password (Optional[str]):
                Password to decrypt the private key
            logger (Optional[logging.Logger])
        Return:
            paramiko.Pkey
        """
        ssh_pkey = None
        for pkey_class in (key_type,) if key_type else (
            paramiko.RSAKey,
            paramiko.DSSKey,
            paramiko.ECDSAKey,
            paramiko.Ed25519Key
        ):
            try:
                ssh_pkey = pkey_class.from_private_key_file(
                    pkey_file,
                    password=pkey_password
                )
                if logger:
                    logger.debug('Private key file ({0}, {1}) successfully '
                                 'loaded'.format(pkey_file, pkey_class))
                break
            except paramiko.PasswordRequiredException:
                if logger:
                    logger.error('Password is required for key {0}'
                                 .format(pkey_file))
                break
            except paramiko.SSHException:
                if logger:
                    logger.debug('Private key file ({0}) could not be loaded '
                                 'as type {1} or bad password'
                                 .format(pkey_file, pkey_class))
        return ssh_pkey

    def start(self):
        """ Start the SSH tunnels """
        if self.is_alive:
            self.logger.warning('Already started!')
            return
        self._create_tunnels()
        if not self.is_active:
            self._raise(BaseSSHTunnelForwarderError,
                        reason='Could not establish session to SSH gateway')
        for _srv in self._server_list:
            thread = threading.Thread(
                target=self._serve_forever_wrapper,
                args=(_srv, ),
                name='Srv-{0}'.format(address_to_str(_srv.local_port))
            )
            thread.daemon = self.daemon_forward_servers
            thread.start()
            self._check_tunnel(_srv)
        self.is_alive = any(self.tunnel_is_up.values())
        if not self.is_alive:
            self._raise(HandlerSSHTunnelForwarderError,
                        'An error occurred while opening tunnels.')

    def stop(self, force=False):
        """
        Shut the tunnel down. By default we are always waiting until closing
        all connections. You can use `force=True` to force close connections

        Keyword Arguments:
            force (bool):
                Force close current connections

                Default: False

                .. versionadded:: 0.2.2

        .. note:: This **had** to be handled with care before ``0.1.0``:

            - if a port redirection is opened
            - the destination is not reachable
            - we attempt a connection to that tunnel (``SYN`` is sent and
              acknowledged, then a ``FIN`` packet is sent and never
              acknowledged... weird)
            - we try to shutdown: it will not succeed until ``FIN_WAIT_2`` and
              ``CLOSE_WAIT`` time out.

        .. note::
            Handle these scenarios with :attr:`.tunnel_is_up`: if False, server
            ``shutdown()`` will be skipped on that tunnel
        """
        self.logger.info('Closing all open connections...')
        opened_address_text = ', '.join(
            (address_to_str(k.local_address) for k in self._server_list)
        ) or 'None'
        self.logger.debug('Listening tunnels: ' + opened_address_text)
        self._stop_transport(force=force)
        self._server_list = []  # reset server list
        self.tunnel_is_up = {}  # reset tunnel status

    def close(self):
        """ Stop the an active tunnel, alias to :meth:`.stop` """
        self.stop()

    def restart(self):
        """ Restart connection to the gateway and tunnels """
        self.stop()
        self.start()

    def _connect_to_gateway(self):
        """
        Open connection to SSH gateway
         - First try with all keys loaded from an SSH agent (if allowed)
         - Then with those passed directly or read from ~/.ssh/config
         - As last resort, try with a provided password
        """
        for key in self.ssh_pkeys:
            self.logger.debug('Trying to log in with key: {0}'
                              .format(hexlify(key.get_fingerprint())))
            try:
                self._transport = self._get_transport()
                self._transport.connect(hostkey=self.ssh_host_key,
                                        username=self.ssh_username,
                                        pkey=key)
                if self._transport.is_alive:
                    return
            except paramiko.AuthenticationException:
                self.logger.debug('Authentication error')
                self._stop_transport()

        if self.ssh_password:  # avoid conflict using both pass and pkey
            self.logger.debug('Trying to log in with password: {0}'
                              .format('*' * len(self.ssh_password)))
            try:
                self._transport = self._get_transport()
                self._transport.connect(hostkey=self.ssh_host_key,
                                        username=self.ssh_username,
                                        password=self.ssh_password)
                if self._transport.is_alive:
                    return
            except paramiko.AuthenticationException:
                self.logger.debug('Authentication error')
                self._stop_transport()

        self.logger.error('Could not open connection to gateway')

    def _serve_forever_wrapper(self, _srv, poll_interval=0.1):
        """
        Wrapper for the server created for a SSH forward
        """
        self.logger.info('Opening tunnel: {0} <> {1}'.format(
            address_to_str(_srv.local_address),
            address_to_str(_srv.remote_address))
        )
        _srv.serve_forever(poll_interval)  # blocks until finished

        self.logger.info('Tunnel: {0} <> {1} released'.format(
            address_to_str(_srv.local_address),
            address_to_str(_srv.remote_address))
        )

    def _stop_transport(self, force=False):
        """ Close the underlying transport when nothing more is needed """
        try:
            self._check_is_started()
        except (BaseSSHTunnelForwarderError,
                HandlerSSHTunnelForwarderError) as e:
            self.logger.warning(e)
        if force and self.is_active:
            # don't wait connections
            self.logger.info('Closing ssh transport')
            self._transport.close()
            self._transport.stop_thread()
        for _srv in self._server_list:
            status = 'up' if self.tunnel_is_up[_srv.local_address] else 'down'
            self.logger.info('Shutting down tunnel: {0} <> {1} ({2})'.format(
                address_to_str(_srv.local_address),
                address_to_str(_srv.remote_address),
                status
            ))
            _srv.shutdown()
            _srv.server_close()
            # clean up the UNIX domain socket if we're using one
            if isinstance(_srv, _StreamForwardServer):
                try:
                    os.unlink(_srv.local_address)
                except Exception as e:
                    self.logger.error('Unable to unlink socket {0}: {1}'
                                      .format(_srv.local_address, repr(e)))
        self.is_alive = False
        if self.is_active:
            self.logger.info('Closing ssh transport')
            self._transport.close()
            self._transport.stop_thread()
        self.logger.debug('Transport is closed')

    @property
    def local_bind_port(self):
        # BACKWARDS COMPATIBILITY
        self._check_is_started()
        if len(self._server_list) != 1:
            raise BaseSSHTunnelForwarderError(
                'Use .local_bind_ports property for more than one tunnel'
            )
        return self.local_bind_ports[0]

    @property
    def local_bind_host(self):
        # BACKWARDS COMPATIBILITY
        self._check_is_started()
        if len(self._server_list) != 1:
            raise BaseSSHTunnelForwarderError(
                'Use .local_bind_hosts property for more than one tunnel'
            )
        return self.local_bind_hosts[0]

    @property
    def local_bind_address(self):
        # BACKWARDS COMPATIBILITY
        self._check_is_started()
        if len(self._server_list) != 1:
            raise BaseSSHTunnelForwarderError(
                'Use .local_bind_addresses property for more than one tunnel'
            )
        return self.local_bind_addresses[0]

    @property
    def local_bind_ports(self):
        """
        Return a list containing the ports of local side of the TCP tunnels
        """
        self._check_is_started()
        return [_server.local_port for _server in self._server_list if
                _server.local_port is not None]

    @property
    def local_bind_hosts(self):
        """
        Return a list containing the IP addresses listening for the tunnels
        """
        self._check_is_started()
        return [_server.local_host for _server in self._server_list if
                _server.local_host is not None]

    @property
    def local_bind_addresses(self):
        """
        Return a list of (IP, port) pairs for the local side of the tunnels
        """
        self._check_is_started()
        return [_server.local_address for _server in self._server_list]

    @property
    def tunnel_bindings(self):
        """
        Return a dictionary containing the active local<>remote tunnel_bindings
        """
        return dict((_server.remote_address, _server.local_address) for
                    _server in self._server_list if
                    self.tunnel_is_up[_server.local_address])

    @property
    def is_active(self):
        """ Return True if the underlying SSH transport is up """
        if (
            '_transport' in self.__dict__ and
            self._transport.is_active()
        ):
            return True
        return False

    def _check_is_started(self):
        if not self.is_active:  # underlying transport not alive
            msg = 'Server is not started. Please .start() first!'
            raise BaseSSHTunnelForwarderError(msg)
        if not self.is_alive:
            msg = 'Tunnels are not started. Please .start() first!'
            raise HandlerSSHTunnelForwarderError(msg)

    def __str__(self):
        credentials = {
            'password': self.ssh_password,
            'pkeys': [(key.get_name(), hexlify(key.get_fingerprint()))
                      for key in self.ssh_pkeys]
            if any(self.ssh_pkeys) else None
        }
        _remove_none_values(credentials)
        template = os.linesep.join(['{0} object',
                                    'ssh gateway: {1}:{2}',
                                    'proxy: {3}',
                                    'username: {4}',
                                    'authentication: {5}',
                                    'hostkey: {6}',
                                    'status: {7}started',
                                    'keepalive messages: {8}',
                                    'tunnel connection check: {9}',
                                    'concurrent connections: {10}allowed',
                                    'compression: {11}requested',
                                    'logging level: {12}',
                                    'local binds: {13}',
                                    'remote binds: {14}'])
        return (template.format(
            self.__class__,
            self.ssh_host,
            self.ssh_port,
            self.ssh_proxy.cmd[1] if self.ssh_proxy else 'no',
            self.ssh_username,
            credentials,
            self.ssh_host_key if self.ssh_host_key else 'not checked',
            '' if self.is_alive else 'not ',
            'disabled' if not self.set_keepalive else
            'every {0} sec'.format(self.set_keepalive),
            'disabled' if self.skip_tunnel_checkup else 'enabled',
            '' if self._threaded else 'not ',
            '' if self.compression else 'not ',
            logging.getLevelName(self.logger.level),
            self._local_binds,
            self._remote_binds,
        ))

    def __repr__(self):
        return self.__str__()

    def __enter__(self):
        try:
            self.start()
            return self
        except KeyboardInterrupt:
            self.__exit__()

    def __exit__(self, *args):
        self.stop(force=True)


def open_tunnel(*args, **kwargs):
    """
    Open an SSH Tunnel, wrapper for :class:`SSHTunnelForwarder`

    Arguments:
        destination (Optional[tuple]):
            SSH server's IP address and port in the format
            (``ssh_address``, ``ssh_port``)

    Keyword Arguments:
        debug_level (Optional[int or str]):
            log level for :class:`logging.Logger` instance, i.e. ``DEBUG``

        skip_tunnel_checkup (boolean):
            Enable/disable the local side check and populate
            :attr:`~SSHTunnelForwarder.tunnel_is_up`

            Default: True

            .. versionadded:: 0.1.0

    .. note::
        A value of ``debug_level`` set to 1 == ``TRACE`` enables tracing mode
    .. note::
        See :class:`SSHTunnelForwarder` for keyword arguments

    **Example**::

        from sshtunnel import open_tunnel

        with open_tunnel(SERVER,
                         ssh_username=SSH_USER,
                         ssh_port=22,
                         ssh_password=SSH_PASSWORD,
                         remote_bind_address=(REMOTE_HOST, REMOTE_PORT),
                         local_bind_address=('', LOCAL_PORT)) as server:
            def do_something(port):
                pass

            print("LOCAL PORTS:", server.local_bind_port)

            do_something(server.local_bind_port)
    """
    # Attach a console handler to the logger or create one if not passed
    kwargs['logger'] = create_logger(logger=kwargs.get('logger', None),
                                     loglevel=kwargs.pop('debug_level', None))

    ssh_address_or_host = kwargs.pop('ssh_address_or_host', None)
    # Check if deprecated arguments ssh_address or ssh_host were used
    for deprecated_argument in ['ssh_address', 'ssh_host']:
        ssh_address_or_host = SSHTunnelForwarder._process_deprecated(
            ssh_address_or_host,
            deprecated_argument,
            kwargs
        )

    ssh_port = kwargs.pop('ssh_port', 22)
    skip_tunnel_checkup = kwargs.pop('skip_tunnel_checkup', True)
    block_on_close = kwargs.pop('block_on_close', _DAEMON)
    if block_on_close:
        warnings.warn("'block_on_close' is DEPRECATED. You should use either"
                      " .stop() or .stop(force=True), depends on what you do"
                      " with the active connections. This option has no"
                      " affect since 0.3.0",
                      DeprecationWarning)
    if not args:
        if isinstance(ssh_address_or_host, tuple):
            args = (ssh_address_or_host, )
        else:
            args = ((ssh_address_or_host, ssh_port), )
    forwarder = SSHTunnelForwarder(*args, **kwargs)
    forwarder.skip_tunnel_checkup = skip_tunnel_checkup
    return forwarder


def _bindlist(input_str):
    """ Define type of data expected for remote and local bind address lists
        Returns a tuple (ip_address, port) whose elements are (str, int)
    """
    try:
        ip_port = input_str.split(':')
        if len(ip_port) == 1:
            _ip = ip_port[0]
            _port = None
        else:
            (_ip, _port) = ip_port
        if not _ip and not _port:
            raise AssertionError
        elif not _port:
            _port = '22'  # default port if not given
        return _ip, int(_port)
    except ValueError:
        raise argparse.ArgumentTypeError(
            'Address tuple must be of type IP_ADDRESS:PORT'
        )
    except AssertionError:
        raise argparse.ArgumentTypeError("Both IP:PORT can't be missing!")


def _parse_arguments(args=None):
    """
    Parse arguments directly passed from CLI
    """
    parser = argparse.ArgumentParser(
        description='Pure python ssh tunnel utils\n'
                    'Version {0}'.format(__version__),
        formatter_class=argparse.RawTextHelpFormatter
    )

    parser.add_argument(
        'ssh_address',
        type=str,
        help='SSH server IP address (GW for SSH tunnels)\n'
             'set with "-- ssh_address" if immediately after '
             '-R or -L'
    )

    parser.add_argument(
        '-U', '--username',
        type=str,
        dest='ssh_username',
        help='SSH server account username'
    )

    parser.add_argument(
        '-p', '--server_port',
        type=int,
        dest='ssh_port',
        default=22,
        help='SSH server TCP port (default: 22)'
    )

    parser.add_argument(
        '-P', '--password',
        type=str,
        dest='ssh_password',
        help='SSH server account password'
    )

    parser.add_argument(
        '-R', '--remote_bind_address',
        type=_bindlist,
        nargs='+',
        default=[],
        metavar='IP:PORT',
        required=True,
        dest='remote_bind_addresses',
        help='Remote bind address sequence: '
             'ip_1:port_1 ip_2:port_2 ... ip_n:port_n\n'
             'Equivalent to ssh -Lxxxx:IP_ADDRESS:PORT\n'
             'If port is omitted, defaults to 22.\n'
             'Example: -R 10.10.10.10: 10.10.10.10:5900'
    )

    parser.add_argument(
        '-L', '--local_bind_address',
        type=_bindlist,
        nargs='*',
        dest='local_bind_addresses',
        metavar='IP:PORT',
        help='Local bind address sequence: '
             'ip_1:port_1 ip_2:port_2 ... ip_n:port_n\n'
             'Elements may also be valid UNIX socket domains: \n'
             '/tmp/foo.sock /tmp/bar.sock ... /tmp/baz.sock\n'
             'Equivalent to ssh -LPORT:xxxxxxxxx:xxxx, '
             'being the local IP address optional.\n'
             'By default it will listen in all interfaces '
             '(0.0.0.0) and choose a random port.\n'
             'Example: -L :40000'
    )

    parser.add_argument(
        '-k', '--ssh_host_key',
        type=str,
        help="Gateway's host key"
    )

    parser.add_argument(
        '-K', '--private_key_file',
        dest='ssh_private_key',
        metavar='KEY_FILE',
        type=str,
        help='RSA/DSS/ECDSA private key file'
    )

    parser.add_argument(
        '-S', '--private_key_password',
        dest='ssh_private_key_password',
        metavar='KEY_PASSWORD',
        type=str,
        help='RSA/DSS/ECDSA private key password'
    )

    parser.add_argument(
        '-t', '--threaded',
        action='store_true',
        help='Allow concurrent connections to each tunnel'
    )

    parser.add_argument(
        '-v', '--verbose',
        action='count',
        default=0,
        help='Increase output verbosity (default: {0})'.format(
            logging.getLevelName(DEFAULT_LOGLEVEL)
        )
    )

    parser.add_argument(
        '-V', '--version',
        action='version',
        version='%(prog)s {version}'.format(version=__version__),
        help='Show version number and quit'
    )

    parser.add_argument(
        '-x', '--proxy',
        type=_bindlist,
        dest='ssh_proxy',
        metavar='IP:PORT',
        help='IP and port of SSH proxy to destination'
    )

    parser.add_argument(
        '-c', '--config',
        type=str,
        default=SSH_CONFIG_FILE,
        dest='ssh_config_file',
        help='SSH configuration file, defaults to {0}'.format(SSH_CONFIG_FILE)
    )

    parser.add_argument(
        '-z', '--compress',
        action='store_true',
        dest='compression',
        help='Request server for compression over SSH transport'
    )

    parser.add_argument(
        '-n', '--noagent',
        action='store_false',
        dest='allow_agent',
        help='Disable looking for keys from an SSH agent'
    )

    parser.add_argument(
        '-d', '--host_pkey_directories',
        nargs='*',
        dest='host_pkey_directories',
        metavar='FOLDER',
        help='List of directories where SSH pkeys (in the format `id_*`) '
             'may be found'
    )
    return vars(parser.parse_args(args))


def _cli_main(args=None, **extras):
    """ Pass input arguments to open_tunnel

        Mandatory: ssh_address, -R (remote bind address list)

        Optional:
        -U (username) we may gather it from SSH_CONFIG_FILE or current username
        -p (server_port), defaults to 22
        -P (password)
        -L (local_bind_address), default to 0.0.0.0:22
        -k (ssh_host_key)
        -K (private_key_file), may be gathered from SSH_CONFIG_FILE
        -S (private_key_password)
        -t (threaded), allow concurrent connections over tunnels
        -v (verbose), up to 3 (-vvv) to raise loglevel from ERROR to DEBUG
        -V (version)
        -x (proxy), ProxyCommand's IP:PORT, may be gathered from config file
        -c (ssh_config), ssh configuration file (defaults to SSH_CONFIG_FILE)
        -z (compress)
        -n (noagent), disable looking for keys from an Agent
        -d (host_pkey_directories), look for keys on these folders
    """
    arguments = _parse_arguments(args)
    # Remove all "None" input values
    _remove_none_values(arguments)
    verbosity = min(arguments.pop('verbose'), 4)
    levels = [logging.ERROR,
              logging.WARNING,
              logging.INFO,
              logging.DEBUG,
              TRACE_LEVEL]
    arguments.setdefault('debug_level', levels[verbosity])
    # do this while supporting py27/py34 instead of merging dicts
    for (extra, value) in extras.items():
        arguments.setdefault(extra, value)
    with open_tunnel(**arguments) as tunnel:
        if tunnel.is_alive:
            input_('''

            Press <Ctrl-C> or <Enter> to stop!

            ''')


if __name__ == '__main__':  # pragma: no cover
    _cli_main()<|MERGE_RESOLUTION|>--- conflicted
+++ resolved
@@ -61,11 +61,7 @@
 logging.addLevelName(TRACE_LEVEL, 'TRACE')
 DEFAULT_SSH_DIRECTORY = '~/.ssh'
 
-<<<<<<< HEAD
 _StreamServer = socketserver.UnixStreamServer if os.name == 'posix' \
-=======
-StreamServer = socketserver.UnixStreamServer if os.name == 'posix' \
->>>>>>> 6d636f2d
     else socketserver.TCPServer
 
 #: Path of optional ssh configuration file
@@ -439,11 +435,7 @@
     daemon_threads = _DAEMON
 
 
-<<<<<<< HEAD
 class _StreamForwardServer(_StreamServer):
-=======
-class _StreamForwardServer(StreamServer):
->>>>>>> 6d636f2d
     """
     Serve over domain sockets (does not work on Windows)
     """
@@ -451,11 +443,7 @@
     def __init__(self, *args, **kwargs):
         self.logger = create_logger(kwargs.pop('logger', None))
         self.tunnel_ok = queue.Queue(1)
-<<<<<<< HEAD
         super().__init__(self, *args, **kwargs)
-=======
-        StreamServer.__init__(self, *args, **kwargs)
->>>>>>> 6d636f2d
 
     @property
     def local_address(self):
