from __future__ import with_statement

import logging
import random
import select
import socket
import sys
import threading
import warnings

import paramiko
from os import path

import sshtunnel
from sshtunnel import SSHTunnelForwarder


if sys.version_info < (2, 7):
    import unittest2 as unittest
else:
    import unittest

# UTILS


def get_random_string(length=12):
    """
    >>> r = get_random_string(1)
    >>> r in asciis
    True
    >>> r = get_random_string(2)
    >>> [r[0] in asciis, r[1] in asciis]
    [True, True]
    """
    ascii_lowercase = 'abcdefghijklmnopqrstuvwxyz'
    ascii_uppercase = 'ABCDEFGHIJKLMNOPQRSTUVWXYZ'
    digits = '0123456789'
    asciis = ascii_lowercase + ascii_uppercase + digits
    return ''.join([random.choice(asciis) for _ in range(length)])


# TESTS

SSH_USERNAME = get_random_string()
SSH_PASSWORD = get_random_string()
SSH_DSS = b'\x44\x78\xf0\xb9\xa2\x3c\xc5\x18\x20\x09\xff\x75\x5b\xc1\xd2\x6c'
SSH_RSA = b'\x60\x73\x38\x44\xcb\x51\x86\x65\x7f\xde\xda\xa2\x2b\x5a\x57\xd5'
ECDSA = b'\x25\x19\xeb\x55\xe6\xa1\x47\xff\x4f\x38\xd2\x75\x6f\xa5\xd5\x60'
FINGERPRINTS = {
    'ssh-dss': SSH_DSS,
    'ssh-rsa': SSH_RSA,
    'ecdsa-sha2-nistp256': ECDSA,
}

here = path.abspath(path.dirname(__file__))
sshtunnel.TRACE = True
sshtunnel.SSH_TIMEOUT = 1.0


def get_tst_data_path(x):
    return path.join(here, x)


class MockLoggingHandler(logging.Handler, object):
    """Mock logging handler to check for expected logs.

    Messages are available from an instance's `messages` dict, in order,
    indexed by a lowercase log level string (e.g., 'debug', 'info', etc.).
    """

    def __init__(self, *args, **kwargs):
        self.messages = {'debug': [], 'info': [], 'warning': [], 'error': [],
                         'critical': []}
        super(MockLoggingHandler, self).__init__(*args, **kwargs)

    def emit(self, record):
        "Store a message from ``record`` in the instance's ``messages`` dict."
        self.acquire()
        try:
            self.messages[record.levelname.lower()].append(record.getMessage())
        finally:
            self.release()

    def reset(self):
        self.acquire()
        try:
            for message_list in self.messages:
                self.messages[message_list] = []
        finally:
            self.release()


class NullServer (paramiko.ServerInterface):
    def __init__(self, *args, **kwargs):
        # Allow tests to enable/disable specific key types
        self.__allowed_keys = kwargs.pop('allowed_keys', [])
        self.log = kwargs.pop('log', sshtunnel.create_logger(loglevel='DEBUG'))
        super(NullServer, self).__init__(*args, **kwargs)

    def check_channel_forward_agent_request(self, channel):
        self.log.debug('NullServer.check_channel_forward_agent_request() {0}'
                       .format(channel))
        return False

    def get_allowed_auths(self, username):
        self.log.debug('NullServer.get_allowed_auths() %s',
                       repr(username))
        if username == SSH_USERNAME:
            return 'publickey,password'
        return 'publickey'

    def check_auth_password(self, username, password):
        self.log.debug('NullServer.check_auth_password() {0}'
                       .format(repr(username)))
        if username == SSH_USERNAME and password == SSH_PASSWORD:
            return paramiko.AUTH_SUCCESSFUL
        return paramiko.AUTH_FAILED

    def check_auth_publickey(self, username, key):
        self.log.debug('NullServer.check_auth_publickey() {0}'
                       .format(repr(username)))
        try:
            expected = FINGERPRINTS[key.get_name()]
        except KeyError:
            return paramiko.AUTH_FAILED
        if (
            key.get_name() in self.__allowed_keys and
            key.get_fingerprint() == expected
        ):
            return paramiko.AUTH_SUCCESSFUL
        return paramiko.AUTH_FAILED

    def check_channel_request(self, kind, chanid):
        self.log.debug('NullServer.check_channel_request()'
                       .format(kind, chanid))
        return paramiko.OPEN_SUCCEEDED

    def check_channel_exec_request(self, channel, command):
        self.log.debug('NullServer.check_channel_exec_request()'
                       .format(channel, command))
        return True

    def check_port_forward_request(self, address, port):
        self.log.debug('NullServer.check_port_forward_request()'
                       .format(address, port))
        return True

    def check_global_request(self, kind, msg):
        self.log.debug('NullServer.check_port_forward_request()'
                       .format(kind, msg))
        return True

    def check_channel_direct_tcpip_request(self, chanid, origin, destination):
        self.log.debug('NullServer.check_channel_direct_tcpip_request'
                       '(chanid={0}) {1} -> {2}'
                       .format(chanid, origin, destination))
        return paramiko.OPEN_SUCCEEDED


class SSHClientTest(unittest.TestCase):
    def make_socket(self):
        s = socket.socket()
        s.bind(('localhost', 0))
        s.listen(5)
        addr, port = s.getsockname()
        return s, addr, port

    @classmethod
    def setUpClass(cls):
        super(SSHClientTest, cls).setUpClass()
        socket.setdefaulttimeout(2.0)
        cls.log = logging.getLogger(sshtunnel.__name__)
        cls.log = sshtunnel.create_logger(logger=cls.log, loglevel='DEBUG')
        cls._sshtunnel_log_handler = MockLoggingHandler(level='DEBUG')
        cls.log.addHandler(cls._sshtunnel_log_handler)
        cls.sshtunnel_log_messages = cls._sshtunnel_log_handler.messages

    def setUp(self):
        super(SSHClientTest, self).setUp()
        self.log.info('setUp for: {0}()'.format(self._testMethodName.upper()))
        self.ssockl, self.saddr, self.sport = self.make_socket()
        self.esockl, self.eaddr, self.eport = self.make_socket()
        self.log.info("Sockets for SSH server: {0}:{1}"
                      .format(self.saddr, self.sport))
        self.log.info("Sockets for ECHO server: {0}:{1}"
                      .format(self.eaddr, self.eport))
        self.event = threading.Event()
        self.threads = []
        self.is_server_working = True
        self._sshtunnel_log_handler.reset()

    def tearDown(self):
        self.log.info('tearDown for: {0}()'
                      .format(self._testMethodName.upper()))
        self.stop_echo_and_ssh_server()
        for attr in ['server', 'tc', 'ts', 'socks', 'ssockl', 'esockl']:
            if hasattr(self, attr):
                self.log.info('tearDown() {0}'.format(attr))
                getattr(self, attr).close()
        for x in self.threads:
            self.log.info('thread {0} - is_alive={1}'.format(x, x.is_alive()))
        for x in self.threads:
            if x.is_alive():
                self.log.info('Waiting for {0} to finish'.format(x))
                x.join()
                self.log.info('thread {0} now stopped'.format(x))

    def _run_ssh_server(self):
        self.log.info('Starting ssh_server (socket timeout: {0})'
                      .format(socket.getdefaulttimeout()))
        try:
            self.socks, addr = self.ssockl.accept()
        except socket.timeout:
            self.log.error('SSH server connection timeout!')
            return
        self.ts = paramiko.Transport(self.socks)
        host_key = paramiko.RSAKey.from_private_key_file(
            get_tst_data_path('testrsa.key')
        )
        self.ts.add_server_key(host_key)
        server = NullServer(allowed_keys=FINGERPRINTS.keys(), log=self.log)
        t = threading.Thread(target=self._do_forwarding,
                             name='ssh-forwarding')
        t.daemon = False
        self.threads.append(t)
        t.start()
        self.ts.start_server(self.event, server)
        t.join()  # wait for the ssh-forwarder thread to finish before leaving

    def stop_echo_and_ssh_server(self):
        self.is_server_working = False

    def start_echo_server(self):
        t = threading.Thread(target=self._run_echo_server, name='echo-server')
        t.daemon = False
        self.threads.append(t)
        t.start()

    def _run_echo_server(self):
        socks = [self.esockl]
        self.log.info('ECHO RUN on {0}'.format(self.esockl.getsockname()))
        try:
            while self.is_server_working:
                inputready, _, _ = select.select(socks, [], [], 1.0)
                for s in inputready:
                    if s == self.esockl:
                        # handle the server socket
                        try:
                            client, address = self.esockl.accept()
                            self.log.info('ECHO accept() {0}'.format(address))
                        except OSError:
                            self.log.info('ECHO accept() OSError')
                            break
                        socks.append(client)
                    else:
                        # handle all other sockets
                        try:
                            data = s.recv(1000)
                            self.log.info('ECHO recv({0}) send(%s)',
                                          data)
                            s.send(data)
                        except OSError:
                            self.log.warning('ECHO OSError')
                            continue
                        finally:
                            s.close()
                            socks.remove(s)
            self.log.info('<<< Echo server received STOP signal')
        except Exception as e:
            self.log.info('ECHO server exception: {0}'.format(repr(e)))
        finally:
            self.is_server_working = False
            for s in socks:
                s.close()
            self.log.info('ECHO server down')

    def _do_forwarding(self, timeout=None):
        schan = self.ts.accept(timeout=timeout)
        info = "FORWARDING schan <> echo"
        self.log.info(info + " accept()")
        echo = socket.create_connection(
            (self.eaddr, self.eport)
        )
        try:
            while self.is_server_working:
                rqst, _, _ = select.select([schan, echo], [], [], 10)
                if schan in rqst:
                    data = schan.recv(1024)
                    self.log.debug('{0} -->: {1}'.format(info, repr(data)))
                    echo.send(data)
                    if len(data) == 0:
                        break
                if echo in rqst:
                    data = echo.recv(1024)
                    self.log.debug('{0} <--: {1}'.format(info, repr(data)))
                    schan.send(data)
                    if len(data) == 0:
                        break
            self.log.info('<<< Forwarding server received STOP signal')
        except socket.error:
            # Sometimes a RST is sent and a socket error is raised, treat this
            # exception. It was seen that a 3way FIN is processed later on, so
            # no need to make an ordered close of the connection here or raise
            # the exception beyond this point...
            self.log.warning('{0} sending RST'.format(info))
        except Exception as e:
            self.log.error('{0} error: {1}'.format(info, repr(e)))
        finally:
            if schan:
                schan.close()
            echo.close()
            self.log.debug('{0} connection closed.'.format(info))

    def _run_echo_and_ssh(self, server):
        self.start_echo_server()
        t = threading.Thread(target=self._run_ssh_server, name='ssh-server')
        t.daemon = False
        self.threads.append(t)
        t.start()

        self.server = server
        self.server.is_use_local_check_up = False

        self.server.start()

        # Authentication successful?
        self.event.wait(1.0)
        self.assertTrue(self.event.is_set())
        self.assertTrue(self.ts.is_active())
        self.assertEqual(SSH_USERNAME, self.ts.get_username())
        self.assertEqual(True, self.ts.is_authenticated())

    def randomize_eport(self):
        return self.eport + random.randint(1, 999)

    def _test_server(self, server):
        self._run_echo_and_ssh(server)

    def test_connect_by_username_password(self):
        server = SSHTunnelForwarder(
            (self.saddr, self.sport),
            ssh_username=SSH_USERNAME,
            ssh_password=SSH_PASSWORD,
            remote_bind_address=(self.eaddr, self.eport),
            logger=self.log,
        )
        self._test_server(server)

    def test_connect_by_rsa_key_file(self):
        server = SSHTunnelForwarder(
            (self.saddr, self.sport),
            ssh_username=SSH_USERNAME,
            ssh_private_key=get_tst_data_path('testrsa.key'),
            remote_bind_address=(self.eaddr, self.eport),
            logger=self.log,
        )

        self._test_server(server)

<<<<<<< HEAD
    def test_echo_server(self):
        server = SSHTunnelForwarder(
            (self.saddr, self.sport),
            ssh_username=SSH_USERNAME,
            ssh_password=SSH_PASSWORD,
            remote_bind_address=(self.eaddr, self.eport),
            logger=self.log,
        )
        self._test_server(server)
=======
    def test_connect_by_paramiko_key(self):
        ssh_key = paramiko.RSAKey.from_private_key_file(
            get_test_data_path('testrsa.key'))
        server = SSHTunnelForwarder(
            (self.saddr, self.sport),
            ssh_username=SSH_USERNAME,
            ssh_private_key=ssh_key,
            remote_bind_address=(self.eaddr, self.eport),
            logger=log,
        )

        self._test_server(server)

    def _test_server(self, server):
        self._run_echo_and_ssh(server)
>>>>>>> 8da9ae85
        MESSAGE = get_random_string().encode()
        LOCAL_BIND_ADDR = ('127.0.0.1', self.server.local_bind_port)
        self.log.info('_test_server(): try connect!')
        s = socket.create_connection(LOCAL_BIND_ADDR)
        self.log.info('_test_server(): connected from {0}! try send!'
                      .format(s.getsockname()))
        s.send(MESSAGE)
        self.log.info('_test_server(): sent!')
        z = (s.recv(1000))
        self.assertEqual(z, MESSAGE)
        s.close()

    def test_sshaddress_and_sshaddresssorhost_mutually_exclusive(self):
        """
        Test that deprecate argument ssh_address cannot be used together with
        ssh_address_or_host
        """
        with self.assertRaises(ValueError):
            SSHTunnelForwarder(
                ssh_address_or_host=(self.saddr, self.sport),
                ssh_address=(self.saddr, self.sport),
                ssh_username=SSH_USERNAME,
                ssh_password=SSH_PASSWORD,
                remote_bind_address=(self.eaddr, self.eport),
            )

    def test_sshhost_and_sshaddresssorhost_mutually_exclusive(self):
        """
        Test that deprecate argument ssh_host cannot be used together with
        ssh_address_or_host
        """
        with self.assertRaises(ValueError):
            SSHTunnelForwarder(
                (self.saddr, self.sport),  # as 1st positional argument
                ssh_host=(self.saddr, self.sport),
                ssh_username=SSH_USERNAME,
                ssh_password=SSH_PASSWORD,
                remote_bind_address=(self.eaddr, self.eport),
            )

    def test_sshaddressorhost_may_not_be_a_tuple(self):
        """
        Test that when ssh_address_or_host contains just the address part
        (and not the port), we'll look at the contents of ssh_port (if any)
        """
        server = SSHTunnelForwarder(
            self.saddr,
            ssh_username=SSH_USERNAME,
            ssh_password=SSH_PASSWORD,
            remote_bind_address=(self.eaddr, self.eport),
        )
        self.assertEqual(server.ssh_port, 22)

    def test_unknown_argument_raises_exception(self):
        """Test that an exception is raised when setting an invalid argument"""
        with self.assertRaises(ValueError):
            SSHTunnelForwarder(
                self.saddr,
                ssh_username=SSH_USERNAME,
                ssh_password=SSH_PASSWORD,
                remote_bind_address=(self.eaddr, self.eport),
                i_do_not_exist=0
            )

    def test_more_local_than_remote_bind_sizes_raises_exception(self):
        """
        Test that when the number of local_bind_addresses exceed number of
        remote_bind_addresses, an exception is raised
        """
        with self.assertRaises(ValueError):
            SSHTunnelForwarder(
                self.saddr,
                ssh_username=SSH_USERNAME,
                ssh_password=SSH_PASSWORD,
                remote_bind_address=(self.eaddr, self.eport),
                local_bind_addresses=[('127.0.0.1', self.eport),
                                      ('127.0.0.1', self.randomize_eport())]
            )

    def test_localbindaddress_and_localbindaddresses_mutually_exclusive(self):
        """
        Test that arguments local_bind_address and local_bind_addresses cannot
        be used together
        """
        with self.assertRaises(ValueError):
            SSHTunnelForwarder(
                (self.saddr, self.sport),
                ssh_username=SSH_USERNAME,
                ssh_password=SSH_PASSWORD,
                remote_bind_address=(self.eaddr, self.eport),
                local_bind_address=('127.0.0.1', self.eport),
                local_bind_addresses=[('127.0.0.1', self.eport),
                                      ('127.0.0.1', self.randomize_eport())]
            )

    def test_remotebindaddress_and_remotebindaddresses_are_exclusive(self):
        """
        Test that arguments remote_bind_address and remote_bind_addresses
        cannot be used together
        """
        with self.assertRaises(ValueError):
            SSHTunnelForwarder(
                (self.saddr, self.sport),
                ssh_username=SSH_USERNAME,
                ssh_password=SSH_PASSWORD,
                remote_bind_address=(self.eaddr, self.eport),
                remote_bind_addresses=[(self.eaddr, self.eport),
                                       (self.eaddr, self.randomize_eport())]
            )

    def test_no_remote_bind_address_raises_exception(self):
        """
        When no remote_bind_address or remote_bind_addresses are specified, a
        ValueError exception should be raised
        """
        with self.assertRaises(ValueError):
            SSHTunnelForwarder(
                (self.saddr, self.sport),
                ssh_username=SSH_USERNAME
            )

    @unittest.skipIf(sys.version_info < (2, 7),
                     reason="Cannot intercept logging messages in py26")
    def test_reading_from_a_bad_sshconfigfile_does_not_raise_error(self):
        """
        Test that when a bad ssh_config file is found, a warning is shown
        but no exception is raised
        """
        ssh_config_file = 'not_existing_file'

        SSHTunnelForwarder(
            (self.saddr, self.sport),
            ssh_username=SSH_USERNAME,
            ssh_password=SSH_PASSWORD,
            remote_bind_address=(self.eaddr, self.eport),
            local_bind_address=('127.0.0.1', self.randomize_eport()),
            logger=self.log,
            ssh_config_file=ssh_config_file
        )
        logged_message = 'Could not read SSH configuration file: {0}'.format(
            ssh_config_file
        )
        self.assertIn(logged_message, self.sshtunnel_log_messages['warning'])

    def test_not_setting_password_or_pkey_raises_error(self):
        """
        Test that when a no authentication method is specified, an exception is
        raised
        """
        with self.assertRaises(ValueError):
            SSHTunnelForwarder(
                (self.saddr, self.sport),
                ssh_username=SSH_USERNAME,
                remote_bind_address=(self.eaddr, self.eport),
                ssh_config_file=None
            )

    def test_deprecate_warnings_are_shown(self):
        """Test that when using deprecate arguments a warning is logged"""
        warnings.simplefilter("always")  # don't ignore DeprecationWarnings

        with warnings.catch_warnings(record=True) as w:
            for deprecated_arg in ['ssh_address', 'ssh_host']:
                _kwargs = {deprecated_arg: (self.saddr, self.sport),
                           'ssh_username': SSH_USERNAME,
                           'ssh_password': SSH_PASSWORD,
                           'remote_bind_address': (self.eaddr, self.eport)}
                SSHTunnelForwarder(**_kwargs)
                logged_message = "'{0}' is DEPRECATED use " \
                                 "'ssh_address_or_host' or 1st positional " \
                                 "argument".format(deprecated_arg)
                self.assertTrue(issubclass(w[-1].category,
                                           DeprecationWarning))
                self.assertEqual(logged_message, str(w[-1].message))

            with self.assertRaises(NotImplementedError):
                sshtunnel.make_ssh_forward_server('remote_address',
                                                  'local_bind_address',
                                                  'ssh_transport')
                self.assertTrue(issubclass(w[-1].category,
                                           DeprecationWarning))
                self.assertEqual(logged_message,
                                 str(w[-1].message))

            with self.assertRaises(NotImplementedError):
                sshtunnel.make_ssh_forward_handler('remote_address',
                                                   'ssh_transport')
                self.assertTrue(issubclass(w[-1].category,
                                           DeprecationWarning))
                self.assertEqual(logged_message,
                                 str(w[-1].message))

    def test_gateway_unreachable_raises_exception(self):
        """
        BaseSSHTunnelForwarderError is raised when not able to reach the
        ssh gateway
        """
        with self.assertRaises(sshtunnel.BaseSSHTunnelForwarderError):
            server = SSHTunnelForwarder(
                (self.saddr, self.randomize_eport()),
                ssh_username=SSH_USERNAME,
                ssh_password=SSH_PASSWORD,
                remote_bind_address=(self.eaddr, self.eport),
                ssh_config_file=None
            )
            self._test_server(server)

    def test_gateway_ip_unresolvable_raises_exception(self):
        """
        BaseSSHTunnelForwarderError is raised when not able to resolve the
        ssh gateway IP address
        """
        with self.assertRaises(sshtunnel.BaseSSHTunnelForwarderError):
            server = SSHTunnelForwarder(
                (SSH_USERNAME, self.sport),
                ssh_username=SSH_USERNAME,
                ssh_password=SSH_PASSWORD,
                remote_bind_address=(self.eaddr, self.eport),
                ssh_config_file=None
            )
            self._test_server(server)

    @unittest.skipIf(sys.version_info < (2, 7),
                     reason="Cannot intercept logging messages in py26")
    def test_running_start_twice_logs_warning(self):
        """Test that when running start() twice a warning is shown"""
        server = SSHTunnelForwarder(
            (self.saddr, self.sport),
            ssh_username=SSH_USERNAME,
            ssh_password=SSH_PASSWORD,
            remote_bind_address=(self.eaddr, self.eport)
        )
        self._test_server(server)
        self.assertNotIn('Already started!',
                         self.sshtunnel_log_messages['warning'])
        server.start()  # 2nd start should prompt the warning
        self.assertIn('Already started!',
                      self.sshtunnel_log_messages['warning'])

    @unittest.skipIf(sys.version_info < (2, 7),
                     reason="Cannot intercept logging messages in py26")
    def test_wrong_auth_to_gateway_logs_error(self):
        """
        Test that when connecting to the ssh gateway with wrong credentials,
        an error is logged
        """
        with self.assertRaises(AssertionError):
            server = SSHTunnelForwarder(
                (self.saddr, self.sport),
                ssh_username=SSH_USERNAME,
                ssh_password=SSH_PASSWORD[::-1],
                remote_bind_address=(self.eaddr, self.randomize_eport())
            )
            self._test_server(server)
        self.assertIn('Could not open connection to gateway',
                      self.sshtunnel_log_messages['error'])

    @unittest.skipIf(sys.version_info < (2, 7),
                     reason="Cannot intercept logging messages in py26")
    def test_missing_pkey_file_logs_warning(self):
        """
        Test that when the private key file is missing, a warning is logged
        """
        bad_pkey = 'this_file_does_not_exist'
        server = SSHTunnelForwarder(
            (self.saddr, self.sport),
            ssh_username=SSH_USERNAME,
            ssh_password=SSH_PASSWORD,
            ssh_private_key=bad_pkey,
            remote_bind_address=(self.eaddr, self.eport),
            logger=self.log
        )
        self._test_server(server)
        self.assertIn('Private key not found: {0}'.format(bad_pkey),
                      self.sshtunnel_log_messages['warning'])<|MERGE_RESOLUTION|>--- conflicted
+++ resolved
@@ -57,7 +57,7 @@
 sshtunnel.SSH_TIMEOUT = 1.0
 
 
-def get_tst_data_path(x):
+def get_test_data_path(x):
     return path.join(here, x)
 
 
@@ -168,7 +168,7 @@
     @classmethod
     def setUpClass(cls):
         super(SSHClientTest, cls).setUpClass()
-        socket.setdefaulttimeout(2.0)
+        socket.setdefaulttimeout(sshtunnel.SSH_TIMEOUT)
         cls.log = logging.getLogger(sshtunnel.__name__)
         cls.log = sshtunnel.create_logger(logger=cls.log, loglevel='DEBUG')
         cls._sshtunnel_log_handler = MockLoggingHandler(level='DEBUG')
@@ -215,7 +215,7 @@
             return
         self.ts = paramiko.Transport(self.socks)
         host_key = paramiko.RSAKey.from_private_key_file(
-            get_tst_data_path('testrsa.key')
+            get_test_data_path('testrsa.key')
         )
         self.ts.add_server_key(host_key)
         server = NullServer(allowed_keys=FINGERPRINTS.keys(), log=self.log)
@@ -241,7 +241,10 @@
         self.log.info('ECHO RUN on {0}'.format(self.esockl.getsockname()))
         try:
             while self.is_server_working:
-                inputready, _, _ = select.select(socks, [], [], 1.0)
+                inputready, _, _ = select.select(socks,
+                                                 [],
+                                                 [],
+                                                 sshtunnel.SSH_TIMEOUT)
                 for s in inputready:
                     if s == self.esockl:
                         # handle the server socket
@@ -337,6 +340,7 @@
         self._run_echo_and_ssh(server)
 
     def test_connect_by_username_password(self):
+        """ Test connecting using username/password as authentication """
         server = SSHTunnelForwarder(
             (self.saddr, self.sport),
             ssh_username=SSH_USERNAME,
@@ -347,18 +351,19 @@
         self._test_server(server)
 
     def test_connect_by_rsa_key_file(self):
+        """ Test connecting using a RSA key file """
         server = SSHTunnelForwarder(
             (self.saddr, self.sport),
             ssh_username=SSH_USERNAME,
-            ssh_private_key=get_tst_data_path('testrsa.key'),
+            ssh_private_key=get_test_data_path('testrsa.key'),
             remote_bind_address=(self.eaddr, self.eport),
             logger=self.log,
         )
 
         self._test_server(server)
 
-<<<<<<< HEAD
     def test_echo_server(self):
+        """Test that echo server sends back the same data that was received"""
         server = SSHTunnelForwarder(
             (self.saddr, self.sport),
             ssh_username=SSH_USERNAME,
@@ -367,23 +372,6 @@
             logger=self.log,
         )
         self._test_server(server)
-=======
-    def test_connect_by_paramiko_key(self):
-        ssh_key = paramiko.RSAKey.from_private_key_file(
-            get_test_data_path('testrsa.key'))
-        server = SSHTunnelForwarder(
-            (self.saddr, self.sport),
-            ssh_username=SSH_USERNAME,
-            ssh_private_key=ssh_key,
-            remote_bind_address=(self.eaddr, self.eport),
-            logger=log,
-        )
-
-        self._test_server(server)
-
-    def _test_server(self, server):
-        self._run_echo_and_ssh(server)
->>>>>>> 8da9ae85
         MESSAGE = get_random_string().encode()
         LOCAL_BIND_ADDR = ('127.0.0.1', self.server.local_bind_port)
         self.log.info('_test_server(): try connect!')
@@ -395,6 +383,20 @@
         z = (s.recv(1000))
         self.assertEqual(z, MESSAGE)
         s.close()
+
+    def test_connect_by_paramiko_key(self):
+        """ Test connecting when ssh_private_key is a paramiko.RSAKey """
+        ssh_key = paramiko.RSAKey.from_private_key_file(
+            get_test_data_path('testrsa.key'))
+        server = SSHTunnelForwarder(
+            (self.saddr, self.sport),
+            ssh_username=SSH_USERNAME,
+            ssh_private_key=ssh_key,
+            remote_bind_address=(self.eaddr, self.eport),
+            logger=self.log,
+        )
+
+        self._test_server(server)
 
     def test_sshaddress_and_sshaddresssorhost_mutually_exclusive(self):
         """
@@ -657,5 +659,5 @@
             logger=self.log
         )
         self._test_server(server)
-        self.assertIn('Private key not found: {0}'.format(bad_pkey),
+        self.assertIn('Private key file not found: {0}'.format(bad_pkey),
                       self.sshtunnel_log_messages['warning'])